// (C) Copyright IBM Corp. 2022.
// SPDX-License-Identifier: Apache-2.0

package forwarder

import (
	"context"
	"crypto/tls"
	"errors"
	"fmt"
	"log"
	"net"
	"sync"

	"github.com/containerd/ttrpc"
	pb "github.com/kata-containers/kata-containers/src/runtime/virtcontainers/pkg/agent/protocols/grpc"

	"github.com/confidential-containers/cloud-api-adaptor/src/cloud-api-adaptor/pkg/forwarder/interceptor"
	"github.com/confidential-containers/cloud-api-adaptor/src/cloud-api-adaptor/pkg/podnetwork"
	"github.com/confidential-containers/cloud-api-adaptor/src/cloud-api-adaptor/pkg/podnetwork/tunneler"
	"github.com/confidential-containers/cloud-api-adaptor/src/cloud-api-adaptor/pkg/util/tlsutil"
)

var logger = log.New(log.Writer(), "[forwarder] ", log.LstdFlags|log.Lmsgprefix)

const (
	DefaultListenHost          = "0.0.0.0"
	DefaultListenPort          = "15150"
	DefaultListenAddr          = DefaultListenHost + ":" + DefaultListenPort
	DefaultConfigPath          = "/run/peerpod/daemon.json"
	DefaultPodNetworkSpecPath  = "/run/peerpod/podnetwork.json"
	DefaultKataAgentSocketPath = "/run/kata-containers/agent.sock"
	DefaultKataAgentNamespace  = "/run/netns/podns"
	AgentURLPath               = "/agent"
)

type Config struct {
	PodNetwork   *tunneler.Config `json:"pod-network"`
	PodNamespace string           `json:"pod-namespace"`
	PodName      string           `json:"pod-name"`

	TLSServerKey  string `json:"tls-server-key,omitempty"`
	TLSServerCert string `json:"tls-server-cert,omitempty"`
	TLSClientCA   string `json:"tls-client-ca,omitempty"`

<<<<<<< HEAD
	AAKBCParams string `json:"aa-kbc-params,omitempty"`
	KBSCERT     string `json:"kbs-cert,omitempty"`
	AuthJson    string `json:"auth-json,omitempty"`
=======
	AuthJson string `json:"auth-json,omitempty"`
>>>>>>> 5a017bac
}

type Daemon interface {
	Start(ctx context.Context) error
	Shutdown() error
	Ready() chan struct{}
	Addr() string
}

type daemon struct {
	tlsConfig   *tlsutil.TLSConfig
	interceptor interceptor.Interceptor
	podNode     podnetwork.PodNode
	readyCh     chan struct{}
	stopCh      chan struct{}
	listenAddr  string
	stopOnce    sync.Once
}

func NewDaemon(spec *Config, listenAddr string, tlsConfig *tlsutil.TLSConfig, interceptor interceptor.Interceptor, podNode podnetwork.PodNode) Daemon {

	if tlsConfig != nil && !tlsConfig.HasCertAuth() {
		tlsConfig.CertData = []byte(spec.TLSServerCert)
		tlsConfig.KeyData = []byte(spec.TLSServerKey)
	}

	if tlsConfig != nil && !tlsConfig.HasCA() {
		tlsConfig.CAData = []byte(spec.TLSClientCA)
	}

	daemon := &daemon{
		listenAddr:  listenAddr,
		tlsConfig:   tlsConfig,
		interceptor: interceptor,
		podNode:     podNode,
		readyCh:     make(chan struct{}),
		stopCh:      make(chan struct{}),
	}

	return daemon
}

func (d *daemon) Start(ctx context.Context) error {

	// Set up pod network

	if err := d.podNode.Setup(); err != nil {
		return fmt.Errorf("failed to set up pod network: %w", err)
	}
	defer func() {
		if err := d.podNode.Teardown(); err != nil {
			logger.Printf("failed to tear down pod network: %v", err)
		}
	}()

	// Set up agent protocol interceptor

	var listener net.Listener

	logger.Printf("Starting agent-protocol-forwarder listener on address %v", d.listenAddr)
	if d.tlsConfig != nil {
		logger.Printf("TLS is configured. Configure TLS listener")

		// Create a TLS configuration object
		tlsConfig, err := tlsutil.GetTLSConfigFor(d.tlsConfig)
		if err != nil {
			return fmt.Errorf("Failed to create tls config: %v", err)
		}

		listener, err = tls.Listen("tcp", d.listenAddr, tlsConfig)
		if err != nil {
			logger.Printf("failed to create tls agent-protocol-forwarder listener: %v", err)
			return err
		}
	} else {
		var err error

		listener, err = net.Listen("tcp", d.listenAddr)
		if err != nil {
			logger.Printf("failed to create agent-protocol-forwarder listener: %v", err)
			return err
		}
	}

	d.listenAddr = listener.Addr().String()

	ttrpcServer, err := ttrpc.NewServer()
	if err != nil {
		return fmt.Errorf("failed to create TTRPC server: %w", err)
	}

	pb.RegisterAgentServiceService(ttrpcServer, d.interceptor)
	pb.RegisterHealthService(ttrpcServer, d.interceptor)

	ttrpcServerErr := make(chan error)
	go func() {
		defer close(ttrpcServerErr)

		if err := ttrpcServer.Serve(ctx, listener); err != nil && !errors.Is(err, ttrpc.ErrServerClosed) {
			ttrpcServerErr <- fmt.Errorf("error running TTRPC server for kata agent interceptor: %w", err)
		}
	}()
	defer func() {
		if err := ttrpcServer.Shutdown(ctx); err != nil {
			logger.Printf("error shutting down TTRPC server: %v", err)
		}
		if err := d.interceptor.Close(); err != nil {
			logger.Printf("error shutting down kata agent interceptor: %v", err)
		}
	}()

	close(d.readyCh)

	select {
	case <-ctx.Done():
		return d.Shutdown()
	case <-d.stopCh:
	case err := <-ttrpcServerErr:
		return err
	}

	return nil
}

func (d *daemon) Shutdown() error {
	d.stopOnce.Do(func() {
		close(d.stopCh)
	})
	return nil
}

func (d *daemon) Ready() chan struct{} {
	return d.readyCh
}

func (d *daemon) Addr() string {
	<-d.readyCh
	return d.listenAddr
}<|MERGE_RESOLUTION|>--- conflicted
+++ resolved
@@ -43,13 +43,7 @@
 	TLSServerCert string `json:"tls-server-cert,omitempty"`
 	TLSClientCA   string `json:"tls-client-ca,omitempty"`
 
-<<<<<<< HEAD
-	AAKBCParams string `json:"aa-kbc-params,omitempty"`
-	KBSCERT     string `json:"kbs-cert,omitempty"`
-	AuthJson    string `json:"auth-json,omitempty"`
-=======
 	AuthJson string `json:"auth-json,omitempty"`
->>>>>>> 5a017bac
 }
 
 type Daemon interface {
