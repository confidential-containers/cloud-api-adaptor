// (C) Copyright Confidential Containers Contributors
// SPDX-License-Identifier: Apache-2.0

package cloud

import (
	"context"
	"encoding/json"
	"errors"
	"fmt"
	"log"
	"net"
	"net/url"
	"os"
	"path/filepath"
	"strings"
	"sync"

	"github.com/containerd/containerd/pkg/cri/annotations"
	pb "github.com/kata-containers/kata-containers/src/runtime/protocols/hypervisor"

	"github.com/confidential-containers/cloud-api-adaptor/src/cloud-api-adaptor/pkg/aa"
	"github.com/confidential-containers/cloud-api-adaptor/src/cloud-api-adaptor/pkg/adaptor/k8sops"
	"github.com/confidential-containers/cloud-api-adaptor/src/cloud-api-adaptor/pkg/adaptor/proxy"
	"github.com/confidential-containers/cloud-api-adaptor/src/cloud-api-adaptor/pkg/cdh"
	"github.com/confidential-containers/cloud-api-adaptor/src/cloud-api-adaptor/pkg/forwarder"
	"github.com/confidential-containers/cloud-api-adaptor/src/cloud-api-adaptor/pkg/podnetwork"
	"github.com/confidential-containers/cloud-api-adaptor/src/cloud-api-adaptor/pkg/util"
	provider "github.com/confidential-containers/cloud-api-adaptor/src/cloud-providers"
	putil "github.com/confidential-containers/cloud-api-adaptor/src/cloud-providers/util"
	"github.com/confidential-containers/cloud-api-adaptor/src/cloud-providers/util/cloudinit"

	"github.com/confidential-containers/cloud-api-adaptor/src/cloud-api-adaptor/pkg/securecomms/wnssh"
)

const (
	Version = "0.0.0"
)

var logger = log.New(log.Writer(), "[adaptor/cloud] ", log.LstdFlags|log.Lmsgprefix)

func (s *cloudService) addSandbox(sid sandboxID, sandbox *sandbox) error {

	s.mutex.Lock()
	defer s.mutex.Unlock()

	if _, exists := s.sandboxes[sid]; exists {
		return fmt.Errorf("sandbox %s already exists", sid)
	}

	s.sandboxes[sid] = sandbox

	return nil
}

func (s *cloudService) getSandbox(sid sandboxID) (*sandbox, error) {

	if sid == "" {
		return nil, errors.New("empty sandbox id")
	}
	s.mutex.Lock()
	defer s.mutex.Unlock()
	if _, exists := s.sandboxes[sid]; !exists {
		return nil, fmt.Errorf("sandbox %s does not exist", sid)
	}
	return s.sandboxes[sid], nil
}

func (s *cloudService) removeSandbox(id sandboxID) error {
	sid := sandboxID(id)
	if id == "" {
		return errors.New("empty sandbox id")
	}
	s.mutex.Lock()
	defer s.mutex.Unlock()
	delete(s.sandboxes, sid)
	return nil
}

func NewService(provider provider.Provider, proxyFactory proxy.Factory, workerNode podnetwork.WorkerNode,
	secureComms bool, secureCommsInbounds, secureCommsOutbounds, kbsAddress, podsDir, daemonPort, aaKBCParams, kbsCert, sshport string) Service {
	var err error
	var sshClient *wnssh.SshClient

	if secureComms {
		inbounds := append([]string{"KUBERNETES_PHASE:KATAAGENT:0"}, strings.Split(secureCommsInbounds, ",")...)
		outbounds := append([]string{"BOTH_PHASES:KBS:" + kbsAddress}, strings.Split(secureCommsOutbounds, ",")...)
		sshClient, err = wnssh.InitSshClient(inbounds, outbounds, kbsAddress, sshport)
		if err != nil {
			log.Fatalf("InitSshClient %v", err)
		}
	}

	s := &cloudService{
		provider:     provider,
		proxyFactory: proxyFactory,
		sandboxes:    map[sandboxID]*sandbox{},
		podsDir:      podsDir,
		daemonPort:   daemonPort,
		workerNode:   workerNode,
		aaKBCParams:  aaKBCParams,
		kbsCert:      kbsCert,
		sshClient:    sshClient,
	}
	s.cond = sync.NewCond(&s.mutex)
	s.ppService, err = k8sops.NewPeerPodService()
	if err != nil {
		logger.Printf("failed to create PeerPodService, runtime failure may result in dangling resources %s", err)
	}

	return s
}

func (s *cloudService) Teardown() error {
	return s.provider.Teardown()
}

func (s *cloudService) ConfigVerifier() error {
	return s.provider.ConfigVerifier()
}

func (s *cloudService) setInstance(sid sandboxID, instanceID, instanceName string) error {

	s.mutex.Lock()
	defer s.mutex.Unlock()

	sandbox, ok := s.sandboxes[sid]
	if !ok {
		return fmt.Errorf("sandbox %s does not exist", sid)
	}

	sandbox.instanceID = instanceID
	sandbox.instanceName = instanceName

	s.cond.Broadcast()

	return nil
}

func (s *cloudService) GetInstanceID(ctx context.Context, podNamespace, podName string, wait bool) (string, error) {

	s.mutex.Lock()
	defer s.mutex.Unlock()

	for {
		for _, sandbox := range s.sandboxes {
			if sandbox.podNamespace == podNamespace && sandbox.podName == podName {
				return sandbox.instanceID, nil
			}
		}

		if !wait {
			return "", nil
		}

		select {
		case <-ctx.Done():
			return "", fmt.Errorf("getting instance ID: %w", ctx.Err())
		default:
		}

		s.cond.Wait()
	}
}

func (s *cloudService) Version(ctx context.Context, req *pb.VersionRequest) (*pb.VersionResponse, error) {
	return &pb.VersionResponse{Version: Version}, nil
}

func (s *cloudService) CreateVM(ctx context.Context, req *pb.CreateVMRequest) (res *pb.CreateVMResponse, err error) {

	defer func() {
		if err != nil {
			logger.Print(err)
		}
	}()

	sid := sandboxID(req.Id)

	if sid == "" {
		return nil, fmt.Errorf("empty sandbox id")
	}

	pod := util.GetPodName(req.Annotations)
	if pod == "" {
		return nil, fmt.Errorf("pod name %s is missing in annotations", annotations.SandboxName)
	}

	namespace := util.GetPodNamespace(req.Annotations)
	if namespace == "" {
		return nil, fmt.Errorf("namespace name %s is missing in annotations", annotations.SandboxNamespace)
	}

	// Get Pod VM instance type from annotations
	instanceType := util.GetInstanceTypeFromAnnotation(req.Annotations)

	// Get Pod VM cpu and memory from annotations
	vcpus, memory := util.GetCPUAndMemoryFromAnnotation(req.Annotations)

	// Pod VM spec
	vmSpec := provider.InstanceTypeSpec{
		InstanceType: instanceType,
		VCPUs:        vcpus,
		Memory:       memory,
	}

	// TODO: server name is also generated in each cloud provider, and possibly inconsistent
	serverName := putil.GenerateInstanceName(pod, string(sid), 63)

	netNSPath := req.NetworkNamespacePath

	podNetworkConfig, err := s.workerNode.Inspect(netNSPath)
	if err != nil {
		return nil, fmt.Errorf("failed to inspect netns %s: %w", netNSPath, err)
	}

	podDir := filepath.Join(s.podsDir, string(sid))
	if err := os.MkdirAll(podDir, os.ModePerm); err != nil {
		return nil, fmt.Errorf("creating a pod directory: %s, %w", podDir, err)
	}
	socketPath := filepath.Join(podDir, proxy.SocketName)

	agentProxy := s.proxyFactory.New(serverName, socketPath)

	daemonConfig := forwarder.Config{
		PodNamespace: namespace,
		PodName:      pod,
		PodNetwork:   podNetworkConfig,
		TLSClientCA:  string(agentProxy.ClientCA()),
	}

	if caService := agentProxy.CAService(); caService != nil {

		certPEM, keyPEM, err := caService.Issue(serverName)
		if err != nil {
			return nil, fmt.Errorf("creating TLS certificate for communication between worker node and peer pod VM")
		}

		daemonConfig.TLSServerCert = string(certPEM)
		daemonConfig.TLSServerKey = string(keyPEM)
	}

<<<<<<< HEAD
	if s.aaKBCParams != "" {
		daemonConfig.AAKBCParams = s.aaKBCParams
	}

	if s.kbsCert != "" {
		daemonConfig.KBSCERT = s.kbsCert
	}

=======
>>>>>>> 5a017bac
	// Check if auth json file is present
	if authJSON, err := os.ReadFile(cloudinit.DefaultAuthfileSrcPath); err == nil {
		daemonConfig.AuthJson = string(authJSON)
	} else {
		logger.Printf("Credentials file is not in a valid Json format, ignored")
	}

	daemonJSON, err := json.MarshalIndent(daemonConfig, "", "    ")
	if err != nil {
		return nil, fmt.Errorf("generating JSON data: %w", err)
	}

	// Store daemon.json in worker node for debugging
	daemonJSONPath := filepath.Join(podDir, "daemon.json")
	if err := os.WriteFile(daemonJSONPath, daemonJSON, 0666); err != nil {
		return nil, fmt.Errorf("storing %s: %w", daemonJSONPath, err)
	}
	logger.Printf("stored %s", daemonJSONPath)

	cloudConfig := &cloudinit.CloudConfig{
		WriteFiles: []cloudinit.WriteFile{
			{
				Path:    forwarder.DefaultConfigPath,
				Content: string(daemonJSON),
			},
		},
	}

	if s.aaKBCParams != "" {
<<<<<<< HEAD
		toml, err := cdh.CreateConfigFile(s.aaKBCParams, s.kbsCert)
=======
		logger.Printf("aaKBCParams: %s, support cc_kbc::*", s.aaKBCParams)
		toml, err := cdh.CreateConfigFile(s.aaKBCParams)
>>>>>>> 5a017bac
		if err != nil {
			return nil, fmt.Errorf("creating CDH config: %w", err)
		}
		cloudConfig.WriteFiles = append(cloudConfig.WriteFiles, cloudinit.WriteFile{
			Path:    cdh.ConfigFilePath,
			Content: toml,
		})

		toml, err = aa.CreateConfigFile(s.aaKBCParams)
		if err != nil {
			return nil, fmt.Errorf("creating attestation agent config: %w", err)
		}
		cloudConfig.WriteFiles = append(cloudConfig.WriteFiles, cloudinit.WriteFile{
			Path:    aa.DefaultAaConfigPath,
			Content: toml,
		})
	}

	sandbox := &sandbox{
		id:           sid,
		podName:      pod,
		podNamespace: namespace,
		netNSPath:    netNSPath,
		agentProxy:   agentProxy,
		podNetwork:   podNetworkConfig,
		cloudConfig:  cloudConfig,
		spec:         vmSpec,
	}

	if err := s.addSandbox(sid, sandbox); err != nil {
		return nil, fmt.Errorf("adding sandbox: %w", err)
	}

	logger.Printf("create a sandbox %s for pod %s in namespace %s (netns: %s)", req.Id, pod, namespace, sandbox.netNSPath)

	return &pb.CreateVMResponse{AgentSocketPath: socketPath}, nil
}

func (s *cloudService) StartVM(ctx context.Context, req *pb.StartVMRequest) (res *pb.StartVMResponse, err error) {

	defer func() {
		if err != nil {
			logger.Print(err)
		}
	}()

	sid := sandboxID(req.Id)

	sandbox, err := s.getSandbox(sid)
	if err != nil {
		return nil, fmt.Errorf("getting sandbox: %w", err)
	}

	instance, err := s.provider.CreateInstance(ctx, sandbox.podName, string(sid), sandbox.cloudConfig, sandbox.spec)
	if err != nil {
		return nil, fmt.Errorf("creating an instance : %w", err)
	}

	if s.ppService != nil {
		if err := s.ppService.OwnPeerPod(sandbox.podName, sandbox.podNamespace, instance.ID); err != nil {
			logger.Printf("failed to create PeerPod: %s", err.Error())
		}
	}

	if err := s.setInstance(sid, instance.ID, instance.Name); err != nil {
		return nil, fmt.Errorf("setting instance: %w", err)
	}

	logger.Printf("created an instance %s for sandbox %s", instance.Name, sid)

	instanceIP := instance.IPs[0].String()
	forwarderPort := s.daemonPort

	if s.sshClient != nil {
		ci := s.sshClient.InitPP(context.Background(), string(sid), instance.IPs)
		if ci == nil {
			return nil, fmt.Errorf("failed sshClient.InitPP")
		}

		if err := ci.Start(); err != nil {
			return nil, fmt.Errorf("failed SshClientInstance.Start: %s", err)
		}

		// Set agentProxy
		instanceIP = "127.0.0.1"
		forwarderPort = ci.GetPort("KATAAGENT")

		// Set ci in sandbox
		sandbox.sshClientInst = ci
	}

	if err := s.workerNode.Setup(sandbox.netNSPath, instance.IPs, sandbox.podNetwork); err != nil {
		return nil, fmt.Errorf("setting up pod network tunnel on netns %s: %w", sandbox.netNSPath, err)
	}

	serverURL := &url.URL{
		Scheme: "http",
		Host:   net.JoinHostPort(instanceIP, forwarderPort),
		Path:   forwarder.AgentURLPath,
	}

	errCh := make(chan error)
	go func() {
		defer close(errCh)

		if err := sandbox.agentProxy.Start(context.Background(), serverURL); err != nil {
			logger.Printf("error running agent proxy: %v", err)
			errCh <- err
		}
	}()

	select {
	case <-ctx.Done():
		_ = sandbox.agentProxy.Shutdown()
		return nil, ctx.Err()
	case err := <-errCh:
		return nil, err
	case <-sandbox.agentProxy.Ready():
	}

	logger.Printf("agent proxy is ready")
	return &pb.StartVMResponse{}, nil
}

func (s *cloudService) StopVM(ctx context.Context, req *pb.StopVMRequest) (*pb.StopVMResponse, error) {

	sid := sandboxID(req.Id)

	sandbox, err := s.getSandbox(sid)
	if err != nil {
		err = fmt.Errorf("stopping VM: %v", err)
		logger.Print(err)
		return nil, err
	}

	if err := sandbox.agentProxy.Shutdown(); err != nil {
		logger.Printf("stopping agent proxy: %v", err)
	}

	if sandbox.sshClientInst != nil {
		sandbox.sshClientInst.DisconnectPP(string(sid))
	}

	if err := s.provider.DeleteInstance(ctx, sandbox.instanceID); err != nil {
		logger.Printf("Error deleting an instance %s: %v", sandbox.instanceID, err)
	} else if s.ppService != nil {
		if err := s.ppService.ReleasePeerPod(sandbox.podName, sandbox.podNamespace, sandbox.instanceID); err != nil {
			logger.Printf("failed to release PeerPod %v", err)
		}
	}

	if err := s.workerNode.Teardown(sandbox.netNSPath, sandbox.podNetwork); err != nil {
		logger.Printf("tearing down netns %s: %v", sandbox.netNSPath, err)
	}

	if err = s.removeSandbox(sid); err != nil {
		logger.Printf("removing sandbox %s: %v", sid, err)
	}

	return &pb.StopVMResponse{}, nil
}<|MERGE_RESOLUTION|>--- conflicted
+++ resolved
@@ -240,17 +240,6 @@
 		daemonConfig.TLSServerKey = string(keyPEM)
 	}
 
-<<<<<<< HEAD
-	if s.aaKBCParams != "" {
-		daemonConfig.AAKBCParams = s.aaKBCParams
-	}
-
-	if s.kbsCert != "" {
-		daemonConfig.KBSCERT = s.kbsCert
-	}
-
-=======
->>>>>>> 5a017bac
 	// Check if auth json file is present
 	if authJSON, err := os.ReadFile(cloudinit.DefaultAuthfileSrcPath); err == nil {
 		daemonConfig.AuthJson = string(authJSON)
@@ -280,12 +269,8 @@
 	}
 
 	if s.aaKBCParams != "" {
-<<<<<<< HEAD
+		logger.Printf("aaKBCParams: %s, support cc_kbc::*", s.aaKBCParams)
 		toml, err := cdh.CreateConfigFile(s.aaKBCParams, s.kbsCert)
-=======
-		logger.Printf("aaKBCParams: %s, support cc_kbc::*", s.aaKBCParams)
-		toml, err := cdh.CreateConfigFile(s.aaKBCParams)
->>>>>>> 5a017bac
 		if err != nil {
 			return nil, fmt.Errorf("creating CDH config: %w", err)
 		}
