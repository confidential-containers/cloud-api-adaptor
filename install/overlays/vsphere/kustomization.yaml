--- conflicted
+++ resolved
@@ -44,17 +44,13 @@
 
 
   #- PAUSE_IMAGE="" # Uncomment and set if you want to use a specific pause image
-<<<<<<< HEAD
   - VXLAN_PORT="" # set to use "9000" or change if you want to use a specific vxlan port. Defaults to 4789.
-=======
-  #- VXLAN_PORT="" # Uncomment and set if you want to use a specific vxlan port. Defaults to 4789
 ##TLS_SETTINGS
   #- CACERT_FILE="/etc/certificates/ca.crt" # for TLS
   #- CERT_FILE="/etc/certificates/client.crt" # for TLS
   #- CERT_KEY="/etc/certificates/client.key" # for TLS
   #- INSECURE="" # for testing only
 ##TLS_SETTINGS
->>>>>>> 76633a8e
 
 secretGenerator:
 - name: auth-json-secret
@@ -64,16 +60,12 @@
 - name: peer-pods-secret
   namespace: confidential-containers-system
   literals:
-<<<<<<< HEAD
   - GOVC_USERNAME=""   # set of the vCenter username is required.
 
   - GOVC_PASSWORD=""   # set of the vCenter password is required.
 
   #- GOVC_THUMBPRINT="" # Uncomment and set if you want secure mode with this vCenter.
                         # GOVC_THUMBPRINT contains the SHA1 thumbprint of the vCenter certificate.
-=======
-  - GOVC_USERNAME="" # set
-  - GOVC_PASSWORD="" # set
 ##TLS_SETTINGS
 #- name: certs-for-tls
 #  namespace: confidential-containers-system
@@ -82,7 +74,6 @@
 #  - <path_to_client.crt> # set - path to client.crt
 #  - <path_to_client.key> # set - path to client.key
 ##TLS_SETTINGS
->>>>>>> 76633a8e
 
 patchesStrategicMerge:
   #- cri_runtime_endpoint.yaml # set (modify host's runtime cri socket path in the file, default is /run/containerd/containerd.sock)
